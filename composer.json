--- conflicted
+++ resolved
@@ -26,11 +26,7 @@
     },
     "autoload": {
         "psr-4": {
-<<<<<<< HEAD
-            "SimpleSAML\\Module\\hashsqlauth\\": "lib/"
-=======
-            "SimpleSAML\\Module\\sqlauth\\": "src/"
->>>>>>> 76917ee8
+            "SimpleSAML\\Module\\hashsqlauth\\": "src/"
         }
     },
     "autoload-dev": {
@@ -39,17 +35,10 @@
         }
     },
     "require": {
-<<<<<<< HEAD
-        "php": ">=7.2",
-        "simplesamlphp/composer-module-installer": "~1.1",
-        "simplesamlphp/simplesamlphp": "^1.19",
-        "webmozart/assert": "^1.4"
-=======
         "php": ">=7.4 || ^8.0",
         "simplesamlphp/assert": "^0.2.13",
         "simplesamlphp/composer-module-installer": "~1.1",
-        "simplesamlphp/simplesamlphp": "^2.0.0-beta.11"
->>>>>>> 76917ee8
+        "simplesamlphp/simplesamlphp": "^1.19",
     },
     "require-dev": {
         "simplesamlphp/simplesamlphp-test-framework": "^1.2.1"
